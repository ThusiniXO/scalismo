--- conflicted
+++ resolved
@@ -72,11 +72,7 @@
   }
 
   private def writeProfiles(h5file: HDF5File, group: Group, profiles: Profiles): Try[Unit] = Try {
-<<<<<<< HEAD
-    val numberOfPoints = profiles.domain.numberOfPoints
-=======
     val numberOfPoints = profiles.data.length
->>>>>>> 0b1d4e64
     val profileLength = if (numberOfPoints > 0) profiles.data.head.distribution.mean.size else 0
     val means = new NDArray(Array[Long](numberOfPoints, profileLength), profiles.data.flatMap(_.distribution.mean.toArray).toArray)
     val covariances = new NDArray(Array[Long](numberOfPoints * profileLength, profileLength), profiles.data.flatMap(_.distribution.cov.toArray).toArray)
@@ -86,11 +82,7 @@
       _ <- h5file.writeIntAttribute(groupName, Names.Attribute.NumberOfPoints, numberOfPoints)
       _ <- h5file.writeIntAttribute(groupName, Names.Attribute.ProfileLength, profileLength)
       _ <- h5file.writeStringAttribute(groupName, Names.Attribute.Comment, s"${Names.Item.Covariances} consists of $numberOfPoints concatenated ${profileLength}x$profileLength matrices")
-<<<<<<< HEAD
-      _ <- h5file.writeArray(s"$groupName/${Names.Item.PointIds}", profiles.data.map(_.pointId).toArray)
-=======
       _ <- h5file.writeArray(s"$groupName/${Names.Item.PointIds}", profiles.data.map(_.pointId.id).toArray)
->>>>>>> 0b1d4e64
       _ <- h5file.writeNDArray(s"$groupName/${Names.Item.Means}", means)
       _ <- h5file.writeNDArray(s"$groupName/${Names.Item.Covariances}", covariances)
     } yield ()
@@ -132,13 +124,8 @@
       meanVecs = meanArray.data.grouped(n).map(data => DenseVector(data))
     } yield {
       val dists = meanVecs.zip(covMats).map { case (m, c) => new MultivariateNormalDistribution(m, c) }.to[immutable.IndexedSeq]
-<<<<<<< HEAD
-      val profiles = dists.zip(pointIds).map { case (d, p) => Profile(p, d) }
-      Profiles(UnstructuredPointsDomain[_3D](pts), profiles)
-=======
       val profiles = dists.zip(pointIds).map { case (d, id) => Profile(PointId(id), d) }
       new Profiles(profiles)
->>>>>>> 0b1d4e64
     }
   }
 }