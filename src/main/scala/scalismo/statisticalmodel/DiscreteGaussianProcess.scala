--- conflicted
+++ resolved
@@ -84,14 +84,6 @@
   }
 
   /**
-<<<<<<< HEAD
-   * Returns the probability density of the given instance
-   */
-  def pdf(instance: DiscreteVectorField[D, DO]): Double = {
-    val mvnormal = MultivariateNormalDistribution(mean.asBreezeVector, cov.asBreezeMatrix)
-    val instvec = instance.asBreezeVector
-    mvnormal.pdf(instvec)
-=======
    * Interpolates discrete Gaussian process to have a new, continuous representation as a [[DiscreteLowRankGaussianProcess]],
    * using nearest neigbor interpolation (for both mean and covariance function)
    */
@@ -114,6 +106,7 @@
 
     val newCov = new MatrixValuedPDKernel[D, DO] {
       override val domain = newDomain
+
       override def k(pt1: Point[D], pt2: Point[D]): SquareMatrix[DO] = {
         val (_, closestPtId1) = closestPt(pt1)
         val (_, closestPtId2) = closestPt(pt2)
@@ -135,7 +128,16 @@
     val noiseDist = NDimensionalNormalDistribution(Vector.zeros[DO], SquareMatrix.eye[DO] * sigma2)
     val td = s.values.zipWithIndex.map { case (v, id) => (id, v, noiseDist) }.toIndexedSeq
     DiscreteGaussianProcess.regression(this, td).mean
->>>>>>> 450c1e24
+
+  }
+
+  /**
+   * Returns the probability density of the given instance
+   */
+  def pdf(instance: DiscreteVectorField[D, DO]): Double = {
+    val mvnormal = MultivariateNormalDistribution(mean.asBreezeVector, cov.asBreezeMatrix)
+    val instvec = instance.asBreezeVector
+    mvnormal.pdf(instvec)
   }
 
 }
