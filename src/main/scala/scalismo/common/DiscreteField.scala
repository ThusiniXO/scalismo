/*
 * Copyright 2015 University of Basel, Graphics and Vision Research Group
 *
 * Licensed under the Apache License, Version 2.0 (the "License");
 * you may not use this file except in compliance with the License.
 * You may obtain a copy of the License at
 *
 *     http://www.apache.org/licenses/LICENSE-2.0
 *
 * Unless required by applicable law or agreed to in writing, software
 * distributed under the License is distributed on an "AS IS" BASIS,
 * WITHOUT WARRANTIES OR CONDITIONS OF ANY KIND, either express or implied.
 * See the License for the specific language governing permissions and
 * limitations under the License.
 */
package scalismo.common

import breeze.linalg.DenseVector
import scalismo.geometry.{ NDSpace, Dim, Vector }
import scala.reflect.ClassTag
import scalismo.geometry.NDSpace
import scalismo.geometry.Point
import scalismo.common.DiscreteDomain._

/**
 * Defines a discrete set of values, where each associated to a point of the domain.
 */
trait DiscreteField[D <: Dim, A] extends PartialFunction[Int, A] { self =>

  def domain: DiscreteDomain[D]

  def values: Iterator[A]
  def pointsWithValues = domain.points zip values
  def pointsWithIds = domain.points.zipWithIndex

  def foreach(f: A => Unit): Unit = values.foreach(f)
  /**
   * Returns a continuous field, where the value at each point is that of the closest point in the discrete set
   * *
   */
  def interpolateNearestNeighbor(): Field[D, A]
  // TODO conceptually, we should have a map here too, but it becomes tricky to
  // do since the overloaded functions will all require their own version of map
  // Maybe a trick with CanBuildFrom and Builder, similar to the scala collectiosn would be required.
}

/**
 *
 */

class DiscreteScalarField[D <: Dim: NDSpace: CanBound, A: Scalar: ClassTag](val domain: DiscreteDomain[D], private[scalismo] val data: ScalarArray[A]) extends DiscreteField[D, A] {

  /** map the function f over the values, but ensures that the result is scalar valued as well */
  def map[B: Scalar: ClassTag](f: A => B): DiscreteScalarField[D, B] = {
    new DiscreteScalarField(domain, data.map(f))
  }

  override def values = data.iterator
  override def apply(ptId: Int) = data(ptId)
  override def isDefinedAt(ptId: Int) = data.isDefinedAt(ptId)

  override def equals(other: Any): Boolean =
    other match {

      case that: DiscreteScalarField[D, A] =>
        (that canEqual this) &&
          domain == that.domain &&
          data == that.data

      case _ => false
    }

  def canEqual(other: Any): Boolean =
    other.isInstanceOf[DiscreteField[D, A]]

  def interpolateNearestNeighbor(): ScalarField[D, A] = {
    val indexedDomain = SpatiallyIndexedDiscreteDomain(domain.points.toIndexedSeq, domain.numberOfPoints)
    ScalarField(domain.boundingBox, (p: Point[D]) => apply(indexedDomain.findClosestPoint(p)._2))
  }
  override lazy val hashCode: Int = data.hashCode() + domain.hashCode()

}

/**
 *
 */
<<<<<<< HEAD
class DiscreteVectorField[D <: Dim, DO <: Dim: NDSpace] private (val domain: DiscreteDomain[D], private[scalismo] val data: IndexedSeq[Vector[DO]]) extends DiscreteField[D, Vector[DO]] {
=======
class DiscreteVectorField[D <: Dim: NDSpace: CanBound, DO <: Dim] private (val domain: DiscreteDomain[D], private[scalismo] val data: IndexedSeq[Vector[DO]]) extends DiscreteField[D, Vector[DO]] {
>>>>>>> a4ba2f97

  override def values = data.iterator
  override def apply(ptId: Int) = data(ptId)
  override def isDefinedAt(ptId: Int) = data.isDefinedAt(ptId)

  def interpolateNearestNeighbor(): VectorField[D, DO] = {
    val indexedDomain = SpatiallyIndexedDiscreteDomain(domain.points.toIndexedSeq, domain.numberOfPoints)
    VectorField(domain.boundingBox, (p: Point[D]) => apply(indexedDomain.findClosestPoint(p)._2))
  }

  /** map the function f over the values, but ensures that the result is scalar valued as well */
  def map(f: Vector[DO] => Vector[DO]): DiscreteVectorField[D, DO] = new DiscreteVectorField(domain, data.map(f))

  def asBreezeVector: DenseVector[Float] = {
    val d = implicitly[NDSpace[DO]].dimensionality
    val v = DenseVector.zeros[Float](domain.numberOfPoints * d)
    for ((pt, i) <- domain.pointsWithId) {
      v(i * d until (i + 1) * d) := data(i).toBreezeVector
    }
    v
  }

}

object DiscreteVectorField {

<<<<<<< HEAD
  def apply[D <: Dim, DO <: Dim: NDSpace](domain: DiscreteDomain[D], data: IndexedSeq[Vector[DO]]) = {
=======
  def apply[D <: Dim: NDSpace: CanBound, DO <: Dim](domain: DiscreteDomain[D], data: IndexedSeq[Vector[DO]]) = {
>>>>>>> a4ba2f97
    new DiscreteVectorField(domain, data)
  }

  /**
   * Create a discreteVectorField for the given domain, where the data is represented as a dense vector.
   * If n is the number o fpoints in the domain and d the dimensionality (DO),
   * the vector is ordered as (v_11, v_12, ... v_1d, ...v_n1, v_n2, v_nd)
   */
  def fromDenseVector[D <: Dim: NDSpace, DO <: Dim: NDSpace](domain: DiscreteDomain[D],
    vec: DenseVector[Float]): DiscreteVectorField[D, DO] = {

    val vectors =
      for (v <- vec.toArray.grouped(3))
        yield Vector[DO](v)

    DiscreteVectorField[D, DO](domain, vectors.toIndexedSeq)
  }

}<|MERGE_RESOLUTION|>--- conflicted
+++ resolved
@@ -84,11 +84,7 @@
 /**
  *
  */
-<<<<<<< HEAD
-class DiscreteVectorField[D <: Dim, DO <: Dim: NDSpace] private (val domain: DiscreteDomain[D], private[scalismo] val data: IndexedSeq[Vector[DO]]) extends DiscreteField[D, Vector[DO]] {
-=======
-class DiscreteVectorField[D <: Dim: NDSpace: CanBound, DO <: Dim] private (val domain: DiscreteDomain[D], private[scalismo] val data: IndexedSeq[Vector[DO]]) extends DiscreteField[D, Vector[DO]] {
->>>>>>> a4ba2f97
+class DiscreteVectorField[D <: Dim: NDSpace: CanBound, DO <: Dim: NDSpace] private (val domain: DiscreteDomain[D], private[scalismo] val data: IndexedSeq[Vector[DO]]) extends DiscreteField[D, Vector[DO]] {
 
   override def values = data.iterator
   override def apply(ptId: Int) = data(ptId)
@@ -114,12 +110,7 @@
 }
 
 object DiscreteVectorField {
-
-<<<<<<< HEAD
-  def apply[D <: Dim, DO <: Dim: NDSpace](domain: DiscreteDomain[D], data: IndexedSeq[Vector[DO]]) = {
-=======
-  def apply[D <: Dim: NDSpace: CanBound, DO <: Dim](domain: DiscreteDomain[D], data: IndexedSeq[Vector[DO]]) = {
->>>>>>> a4ba2f97
+  def apply[D <: Dim: NDSpace: CanBound, DO <: Dim: NDSpace](domain: DiscreteDomain[D], data: IndexedSeq[Vector[DO]]) = {
     new DiscreteVectorField(domain, data)
   }
 
@@ -128,7 +119,7 @@
    * If n is the number o fpoints in the domain and d the dimensionality (DO),
    * the vector is ordered as (v_11, v_12, ... v_1d, ...v_n1, v_n2, v_nd)
    */
-  def fromDenseVector[D <: Dim: NDSpace, DO <: Dim: NDSpace](domain: DiscreteDomain[D],
+  def fromDenseVector[D <: Dim: NDSpace: CanBound, DO <: Dim: NDSpace](domain: DiscreteDomain[D],
     vec: DenseVector[Float]): DiscreteVectorField[D, DO] = {
 
     val vectors =
