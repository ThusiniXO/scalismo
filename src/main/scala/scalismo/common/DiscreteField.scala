--- conflicted
+++ resolved
@@ -24,11 +24,8 @@
 /**
  * Defines a discrete set of values, where each associated to a point of the domain.
  */
-<<<<<<< HEAD
-class DiscreteField[D <: Dim, DDomain <: DiscreteDomain[D], A](val domain: DDomain, val data: IndexedSeq[A]) extends PartialFunction[PointId, A] { self =>
-=======
+
 class DiscreteField[D <: Dim, +DDomain <: DiscreteDomain[D], A](val domain: DDomain, val data: IndexedSeq[A]) extends PartialFunction[PointId, A] { self =>
->>>>>>> adbdf9bf
 
   def values: Iterator[A] = data.iterator
   override def apply(ptId: PointId) = data(ptId.id)
