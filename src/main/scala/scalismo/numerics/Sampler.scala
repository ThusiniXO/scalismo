--- conflicted
+++ resolved
@@ -64,11 +64,7 @@
   }
 }
 
-<<<<<<< HEAD
-case class RandomMeshSampler3D(mesh: TriangleMesh[_3D], numberOfPoints: Int) extends Sampler[_3D] {
-=======
 case class RandomMeshSampler3D(mesh: TriangleMesh[_3D], numberOfPoints: Int, seed: Int)(implicit rand: Random) extends Sampler[_3D] {
->>>>>>> f0dea9ed
 
   val p = 1.0 / mesh.area
 
