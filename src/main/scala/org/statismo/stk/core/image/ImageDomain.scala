package org.statismo.stk.core
package image

import common.{ DiscreteDomain, BoxedDomain }
import org.statismo.stk.core.geometry._
<<<<<<< HEAD
import org.statismo.stk.core.common.FiniteDiscreteDomain
import sun.reflect.generics.reflectiveObjects.NotImplementedException
import breeze.linalg.DenseVector

abstract class DiscreteImageDomain[D <: Dim: DimOps] extends FiniteDiscreteDomain[D] with BoxedDomain[D] {

  val origin: Point[D]
  val spacing: Vector[D]
  val size: Index[D]

  override def extent: Point[D] = origin + Vector((spacing.toBreezeVector :* size.toBreezeVector.map(_.toFloat)).data)

  def directions: Array[Double] = (0 until (size.dimensionality * size.dimensionality)).map(i => if (i % size.dimensionality == i / size.dimensionality) 1.0 else 0.0) toArray

  override def numberOfPoints = (0 until size.dimensionality).foldLeft(1)((res, d) => res * size(d))

  override def points: Iterator[Point[D]]

  def indexToLinearIndex(idx: Index[D]): Int

  def linearIndexToIndex(linearIdx: Int): Index[D]

}

private case class DiscreteImageDomain1D(origin: Point[_1D], spacing: Vector[_1D], size: Index[_1D]) extends DiscreteImageDomain[_1D] {
  private val _points = for (i <- (0 until size(0))) yield Point(origin(0) + spacing(0) * i)
  override def points: Iterator[Point[_1D]] = _points.toIterator
  def indexToLinearIndex(idx: Index[_1D]) = idx(0)
  def linearIndexToIndex(linearIdx: Int) = Index[_1D](Array(linearIdx))
}

private case class DiscreteImageDomain2D(origin: Point[_2D], spacing: Vector[_2D], size: Index[_2D]) extends DiscreteImageDomain[_2D] {
  private val _points = for (j <- (0 until size(1)); i <- (0 until size(0))) yield Point(origin(0) + spacing(0) * i, origin(1) + spacing(1) * j)
  override def points: Iterator[Point[_2D]] = _points.toIterator
  def indexToLinearIndex(idx: Index[_2D]) = idx(0) + idx(1) * size(0)
  def linearIndexToIndex(linearIdx: Int) = Index[_2D](Array(linearIdx % size(0), linearIdx / size(0)))
}

private case class DiscreteImageDomain3D(origin: Point[_3D], spacing: Vector[_3D], size: Index[_3D]) extends DiscreteImageDomain[_3D] {
  private val _points = for (k <- (0 until size(2)); j <- (0 until size(1)); i <- (0 until size(0)))
    yield Point(origin(0) + spacing(0) * i, origin(1) + spacing(1) * j, origin(2) + spacing(2) * k)
  override def points: Iterator[Point[_3D]] = _points.toIterator
  def indexToLinearIndex(idx: Index[_3D]) = idx(0) + idx(1) * size(0) + idx(2) * size(0) * size(1)
  def linearIndexToIndex(linearIdx: Int) = Index[_3D](Array(
    linearIdx % (size(0) * size(1)) % size(0),
    linearIdx % (size(0) * size(1)) / size(0),
    linearIdx / (size(0) * size(1))))
}
=======
import org.statismo.stk.core.common.BoxedDomain1D
import org.statismo.stk.core.registration.Transformation
import org.statismo.stk.core.registration.CanInvert
import org.statismo.stk.core.registration.AnisotropicScalingTransformation3D
import breeze.linalg.DenseVector
import org.statismo.stk.core.registration.AnisotropicScalingSpace3D
import org.statismo.stk.core.registration.AnisotropicSimilarityTransformationSpace3D
import org.statismo.stk.core.registration.AnisotropicSimilarityTransformation3D
import org.statismo.stk.core.registration.AnisotropicSimilarityTransformation2D
import org.statismo.stk.core.registration.AnisotropicSimilarityTransformationSpace2D
import org.statismo.stk.core.registration.SimilarityTransformationSpace1D
import org.statismo.stk.core.registration.AnisotropicSimilarityTransformationSpace3D
import org.statismo.stk.core.registration.AnisotropicSimilarityTransformation3D

abstract class DiscreteImageDomain[D <: Dim] extends DiscreteDomain[D] with BoxedDomain[D] {

  def spacing: Vector[D]
  def size: Index[D]
  val directions: Array[Double]

  override def numberOfPoints = (0 until size.dimensionality).foldLeft(1)((res, d) => res * size(d))

  def indexToLinearIndex(idx: Index[D]): Int
  def linearIndexToIndex(linearIdx: Int): Index[D]

  def indexToPoint(i: Index[D]): Point[D]
  def pointToIndex(p: Point[D]): Index[D]

  def isInside(pt: Point[D]): Boolean

}

case class DiscreteImageDomain1D(val origin: Point[OneD], val spacing: Vector[OneD], val size: Index[OneD]) extends DiscreteImageDomain[OneD] {

  val dimTraits = geometry.oneD

  def points = for (i <- (0 until size(0)).view) yield Point1D(origin(0) + spacing(0) * i) // TODO replace with operator version

  val extent: Point1D = Point1D(origin(0) + spacing(0) * size(0))

  def indexToLinearIndex(idx: Index[OneD]) = idx(0)
  def linearIndexToIndex(linearIdx: Int) = Index1D(linearIdx)

  val directions = Array(1.0)

  private val transform = SimilarityTransformationSpace1D().transformForParameters(DenseVector(origin.data ++ spacing.data))
  private val inverseTransform = transform.inverse

  override def indexToPoint(i: Index[OneD]): Point[OneD] = transform(Point1D(i(0)))
  override def pointToIndex(p: Point[OneD]): Index[OneD] = Index1D(inverseTransform(p)(0).toInt)

  def isInside(pt: Point[OneD]): Boolean = {
    pt(0) >= origin(0) && pt(0) <= extent(0)
  }

}

case class DiscreteImageDomain2D(size: Index[TwoD], anisotropSimTransform: AnisotropicSimilarityTransformation2D) extends DiscreteImageDomain[TwoD] {

  val dimTraits = geometry.twoD

  private val inverseAnisotropicTransform = anisotropSimTransform.inverse

  def origin = anisotropSimTransform(Point2D(0, 0))

  private val iVecImage = anisotropSimTransform(Point2D(1, 0)) - anisotropSimTransform(Point2D(0, 0))
  private val jVecImage = anisotropSimTransform(Point2D(0, 1)) - anisotropSimTransform(Point2D(0, 0))

  private val nomiVecImage = iVecImage * (1.0 / iVecImage.norm)
  private val nomjVecImage = jVecImage * (1.0 / jVecImage.norm)

  if (Math.abs(nomiVecImage(1)) > 0.001f || Math.abs(nomjVecImage(0)) > 0.001f )
    throw new NotImplementedError(s"DiscreteImageDomain needs to be oriented along the space axis in this version. Image directions : i:${nomiVecImage} j:${nomjVecImage}")

  override val directions = ((iVecImage * (1.0 / iVecImage.norm)).data ++ (jVecImage * (1.0 / jVecImage.norm)).data).map(_.toDouble)
  override def spacing = Vector2D(iVecImage.norm.toFloat, jVecImage.norm.toFloat)

  def points = for (j <- (0 until size(1)).view; i <- (0 until size(0)).view) yield anisotropSimTransform(Point2D(i, j))

  val extent = anisotropSimTransform(Point2D(size(0) - 1, size(1) - 1))
>>>>>>> 34c3bbba

object DiscreteImageDomain {

<<<<<<< HEAD
  trait Create[D <: Dim] {
    def createImageDomain(origin: Point[D], spacing: Vector[D], size: Index[D]): DiscreteImageDomain[D]
  }

  implicit object createImageDomain2D extends Create[_2D] {
    override def createImageDomain(origin: Point[_2D], spacing: Vector[_2D], size: Index[_2D]): DiscreteImageDomain[_2D] = new DiscreteImageDomain2D(origin, spacing, size)
  }
  
  implicit object createImageDomain3D extends Create[_3D] {
    override def createImageDomain(origin: Point[_3D], spacing: Vector[_3D], size: Index[_3D]): DiscreteImageDomain[_3D] = new DiscreteImageDomain3D(origin, spacing, size)
  } 
  implicit object createImageDomain1D extends Create[_1D] {
    override def createImageDomain(origin: Point[_1D], spacing: Vector[_1D], size: Index[_1D]): DiscreteImageDomain[_1D] = new DiscreteImageDomain1D(origin, spacing, size)
  }

  def apply[D <: Dim](origin: Point[D], spacing: Vector[D], size: Index[D])(implicit evDim: DimOps[D], evCreateRot: Create[D]) = {
    evCreateRot.createImageDomain(origin, spacing, size)
  }

}

=======
  override def indexToPoint(i: Index[TwoD]) = anisotropSimTransform(Point2D(i(0), i(1)))
  override def pointToIndex(p: Point[TwoD]) = {
    val t = inverseAnisotropicTransform(p).data.map(_.toInt)
    Index2D(t(0), t(1))
  }

  def isInside(pt: Point[TwoD]): Boolean = {
    val invPt = inverseAnisotropicTransform(pt)
    invPt(0) < size(0) && invPt(1) < size(1)
  }

}

case class DiscreteImageDomain3D(size: Index[ThreeD], anisotropSimTransform: AnisotropicSimilarityTransformation3D) extends DiscreteImageDomain[ThreeD] {

  private val inverseAnisotropicTransform = anisotropSimTransform.inverse

  override def origin = anisotropSimTransform(Point3D(0, 0, 0))

  override def spacing = Vector3D(iVecImage.norm.toFloat, jVecImage.norm.toFloat, kVecImage.norm.toFloat)

  private val iVecImage = anisotropSimTransform(Point3D(1, 0, 0)) - anisotropSimTransform(Point3D(0, 0, 0))
  private val jVecImage = anisotropSimTransform(Point3D(0, 1, 0)) - anisotropSimTransform(Point3D(0, 0, 0)) 
  private val kVecImage = anisotropSimTransform(Point3D(0, 0, 1)) - anisotropSimTransform(Point3D(0, 0, 0))

  private val nomiVecImage = iVecImage * (1.0 / iVecImage.norm)
  private val nomjVecImage = jVecImage * (1.0 / jVecImage.norm)
  private val nomkVecImage = kVecImage * (1.0 / kVecImage.norm)

  /**
   * To be removed after refactoring : we make sure that there is no rotation of the image domain in order to remain coherent with
   * the BoxedDomain implmentation that is assuming directions along the space axis.
   */

  if (Math.abs(nomiVecImage(1)) > 0.06f || Math.abs(nomiVecImage(2)) > 0.06f || Math.abs(nomjVecImage(0)) > 0.06f || Math.abs(nomjVecImage(2)) > 0.06f || Math.abs(nomkVecImage(0)) > 0.06f || Math.abs(nomkVecImage(1)) > 0.06f)
    throw new NotImplementedError(s"DiscreteImageDomain needs to be oriented along the space axis in this version. Image directions : i:${nomiVecImage} j:${nomjVecImage} k:${nomkVecImage}")

  val directions = ((iVecImage * (1.0 / iVecImage.norm)).data ++ (jVecImage * (1.0 / jVecImage.norm)).data ++ (kVecImage * (1.0 / kVecImage.norm)).data).map(_.toDouble)
  val dimTraits = geometry.threeD

  def points = for (k <- (0 until size(2)).view; j <- (0 until size(1)).view; i <- (0 until size(0)).view)
    yield anisotropSimTransform(Point3D(i, j, k))

  override def indexToPoint(i: Index[ThreeD]) = anisotropSimTransform(Point3D(i(0), i(1), i(2)))
  override def pointToIndex(p: Point[ThreeD]) = {
    val t = inverseAnisotropicTransform(p).data.map(_.toInt)
    Index3D(t(0), t(1), t(2))
  }

  val extent = anisotropSimTransform(Point3D(size(0) - 1, size(1) - 1, size(2) - 1))
  def indexToLinearIndex(idx: Index[ThreeD]) = idx(0) + idx(1) * size(0) + idx(2) * size(0) * size(1)
  def linearIndexToIndex(linearIdx: Int) =
    Index3D(
      linearIdx % (size(0) * size(1)) % size(0),
      linearIdx % (size(0) * size(1)) / size(0),
      linearIdx / (size(0) * size(1)))

  def isInside(pt: Point[ThreeD]): Boolean = {
    val invPt = inverseAnisotropicTransform(pt)
    invPt(0) < size(0) && invPt(1) < size(1) && invPt(2) < size(2)
  }
}

object DiscreteImageDomain3D {
  def apply(origin: Point[ThreeD], spacing: Vector[ThreeD], size: Index[ThreeD]) = {

    val rigidParameters = origin.data ++ Array(0f, 0f, 0f)
    val anisotropicScalingParmaters = spacing.data
    val anisotropSimTransform = AnisotropicSimilarityTransformationSpace3D().transformForParameters(DenseVector(rigidParameters ++ anisotropicScalingParmaters))
    new DiscreteImageDomain3D(size, anisotropSimTransform)

  }

}

object DiscreteImageDomain2D {
  def apply(origin: Point[TwoD], spacing: Vector[TwoD], size: Index[TwoD]) = {
    val rigidParameters = origin.data ++ Array(0f)
    val anisotropicScalingParmaters = spacing.data
    val anisotropSimTransform = AnisotropicSimilarityTransformationSpace2D().transformForParameters(DenseVector(rigidParameters ++ anisotropicScalingParmaters))
    new DiscreteImageDomain2D(size, anisotropSimTransform)
  }
}



>>>>>>> 34c3bbba
<|MERGE_RESOLUTION|>--- conflicted
+++ resolved
@@ -3,71 +3,22 @@
 
 import common.{ DiscreteDomain, BoxedDomain }
 import org.statismo.stk.core.geometry._
-<<<<<<< HEAD
-import org.statismo.stk.core.common.FiniteDiscreteDomain
-import sun.reflect.generics.reflectiveObjects.NotImplementedException
-import breeze.linalg.DenseVector
-
-abstract class DiscreteImageDomain[D <: Dim: DimOps] extends FiniteDiscreteDomain[D] with BoxedDomain[D] {
-
-  val origin: Point[D]
-  val spacing: Vector[D]
-  val size: Index[D]
-
-  override def extent: Point[D] = origin + Vector((spacing.toBreezeVector :* size.toBreezeVector.map(_.toFloat)).data)
-
-  def directions: Array[Double] = (0 until (size.dimensionality * size.dimensionality)).map(i => if (i % size.dimensionality == i / size.dimensionality) 1.0 else 0.0) toArray
-
-  override def numberOfPoints = (0 until size.dimensionality).foldLeft(1)((res, d) => res * size(d))
-
-  override def points: Iterator[Point[D]]
-
-  def indexToLinearIndex(idx: Index[D]): Int
-
-  def linearIndexToIndex(linearIdx: Int): Index[D]
-
-}
-
-private case class DiscreteImageDomain1D(origin: Point[_1D], spacing: Vector[_1D], size: Index[_1D]) extends DiscreteImageDomain[_1D] {
-  private val _points = for (i <- (0 until size(0))) yield Point(origin(0) + spacing(0) * i)
-  override def points: Iterator[Point[_1D]] = _points.toIterator
-  def indexToLinearIndex(idx: Index[_1D]) = idx(0)
-  def linearIndexToIndex(linearIdx: Int) = Index[_1D](Array(linearIdx))
-}
-
-private case class DiscreteImageDomain2D(origin: Point[_2D], spacing: Vector[_2D], size: Index[_2D]) extends DiscreteImageDomain[_2D] {
-  private val _points = for (j <- (0 until size(1)); i <- (0 until size(0))) yield Point(origin(0) + spacing(0) * i, origin(1) + spacing(1) * j)
-  override def points: Iterator[Point[_2D]] = _points.toIterator
-  def indexToLinearIndex(idx: Index[_2D]) = idx(0) + idx(1) * size(0)
-  def linearIndexToIndex(linearIdx: Int) = Index[_2D](Array(linearIdx % size(0), linearIdx / size(0)))
-}
-
-private case class DiscreteImageDomain3D(origin: Point[_3D], spacing: Vector[_3D], size: Index[_3D]) extends DiscreteImageDomain[_3D] {
-  private val _points = for (k <- (0 until size(2)); j <- (0 until size(1)); i <- (0 until size(0)))
-    yield Point(origin(0) + spacing(0) * i, origin(1) + spacing(1) * j, origin(2) + spacing(2) * k)
-  override def points: Iterator[Point[_3D]] = _points.toIterator
-  def indexToLinearIndex(idx: Index[_3D]) = idx(0) + idx(1) * size(0) + idx(2) * size(0) * size(1)
-  def linearIndexToIndex(linearIdx: Int) = Index[_3D](Array(
-    linearIdx % (size(0) * size(1)) % size(0),
-    linearIdx % (size(0) * size(1)) / size(0),
-    linearIdx / (size(0) * size(1))))
-}
-=======
-import org.statismo.stk.core.common.BoxedDomain1D
+import org.statismo.stk.core.common.BoxedDomain
 import org.statismo.stk.core.registration.Transformation
 import org.statismo.stk.core.registration.CanInvert
-import org.statismo.stk.core.registration.AnisotropicScalingTransformation3D
+import org.statismo.stk.core.registration.AnisotropicScalingTransformation
 import breeze.linalg.DenseVector
-import org.statismo.stk.core.registration.AnisotropicScalingSpace3D
-import org.statismo.stk.core.registration.AnisotropicSimilarityTransformationSpace3D
-import org.statismo.stk.core.registration.AnisotropicSimilarityTransformation3D
-import org.statismo.stk.core.registration.AnisotropicSimilarityTransformation2D
-import org.statismo.stk.core.registration.AnisotropicSimilarityTransformationSpace2D
+import org.statismo.stk.core.registration.AnisotropicScalingSpace
+import org.statismo.stk.core.registration.AnisotropicSimilarityTransformationSpace
+import org.statismo.stk.core.registration.AnisotropicSimilarityTransformation
+import org.apache.commons.math3.geometry.euclidean.twod.Vector2D
 import org.statismo.stk.core.registration.SimilarityTransformationSpace1D
-import org.statismo.stk.core.registration.AnisotropicSimilarityTransformationSpace3D
-import org.statismo.stk.core.registration.AnisotropicSimilarityTransformation3D
-
-abstract class DiscreteImageDomain[D <: Dim] extends DiscreteDomain[D] with BoxedDomain[D] {
+import org.statismo.stk.core.registration.AnisotropicSimilarityTransformation
+import org.statismo.stk.core.registration.AnisotropicScalingTransformation
+import org.statismo.stk.core.registration.AnisotropicSimilarityTransformation
+import org.statismo.stk.core.common.FiniteDiscreteDomain
+
+abstract class DiscreteImageDomain[D <: Dim] extends FiniteDiscreteDomain[D] with BoxedDomain[D] {
 
   def spacing: Vector[D]
   def size: Index[D]
@@ -82,108 +33,83 @@
   def pointToIndex(p: Point[D]): Index[D]
 
   def isInside(pt: Point[D]): Boolean
-
-}
-
-case class DiscreteImageDomain1D(val origin: Point[OneD], val spacing: Vector[OneD], val size: Index[OneD]) extends DiscreteImageDomain[OneD] {
-
-  val dimTraits = geometry.oneD
-
-  def points = for (i <- (0 until size(0)).view) yield Point1D(origin(0) + spacing(0) * i) // TODO replace with operator version
-
-  val extent: Point1D = Point1D(origin(0) + spacing(0) * size(0))
-
-  def indexToLinearIndex(idx: Index[OneD]) = idx(0)
-  def linearIndexToIndex(linearIdx: Int) = Index1D(linearIdx)
+  def anisotropSimTransform: AnisotropicSimilarityTransformation[D]
+
+}
+
+private case class DiscreteImageDomain1D(val origin: Point[_1D], val spacing: Vector[_1D], val size: Index[_1D]) extends DiscreteImageDomain[_1D] {
+
+  def points = for (i <- (0 until size(0)).toIterator) yield Point(origin(0) + spacing(0) * i) // TODO replace with operator version
+
+  val extent: Point[_1D] = Point(origin(0) + spacing(0) * size(0))
+
+  override def anisotropSimTransform = transform
+  def indexToLinearIndex(idx: Index[_1D]) = idx(0)
+  def linearIndexToIndex(linearIdx: Int) = Index(linearIdx)
 
   val directions = Array(1.0)
 
   private val transform = SimilarityTransformationSpace1D().transformForParameters(DenseVector(origin.data ++ spacing.data))
   private val inverseTransform = transform.inverse
 
-  override def indexToPoint(i: Index[OneD]): Point[OneD] = transform(Point1D(i(0)))
-  override def pointToIndex(p: Point[OneD]): Index[OneD] = Index1D(inverseTransform(p)(0).toInt)
-
-  def isInside(pt: Point[OneD]): Boolean = {
+  override def indexToPoint(i: Index[_1D]): Point[_1D] = transform(Point(i(0)))
+  override def pointToIndex(p: Point[_1D]): Index[_1D] = Index(inverseTransform(p)(0).toInt)
+
+  def isInside(pt: Point[_1D]): Boolean = {
     pt(0) >= origin(0) && pt(0) <= extent(0)
   }
 
 }
 
-case class DiscreteImageDomain2D(size: Index[TwoD], anisotropSimTransform: AnisotropicSimilarityTransformation2D) extends DiscreteImageDomain[TwoD] {
-
-  val dimTraits = geometry.twoD
+private case class DiscreteImageDomain2D(size: Index[_2D], anisotropSimTransform: AnisotropicSimilarityTransformation[_2D]) extends DiscreteImageDomain[_2D] {
 
   private val inverseAnisotropicTransform = anisotropSimTransform.inverse
 
-  def origin = anisotropSimTransform(Point2D(0, 0))
-
-  private val iVecImage = anisotropSimTransform(Point2D(1, 0)) - anisotropSimTransform(Point2D(0, 0))
-  private val jVecImage = anisotropSimTransform(Point2D(0, 1)) - anisotropSimTransform(Point2D(0, 0))
+  def origin = anisotropSimTransform(Point(0, 0))
+
+  private val iVecImage = anisotropSimTransform(Point(1, 0)) - anisotropSimTransform(Point(0, 0))
+  private val jVecImage = anisotropSimTransform(Point(0, 1)) - anisotropSimTransform(Point(0, 0))
 
   private val nomiVecImage = iVecImage * (1.0 / iVecImage.norm)
   private val nomjVecImage = jVecImage * (1.0 / jVecImage.norm)
 
-  if (Math.abs(nomiVecImage(1)) > 0.001f || Math.abs(nomjVecImage(0)) > 0.001f )
+  if (Math.abs(nomiVecImage(1)) > 0.001f || Math.abs(nomjVecImage(0)) > 0.001f)
     throw new NotImplementedError(s"DiscreteImageDomain needs to be oriented along the space axis in this version. Image directions : i:${nomiVecImage} j:${nomjVecImage}")
 
   override val directions = ((iVecImage * (1.0 / iVecImage.norm)).data ++ (jVecImage * (1.0 / jVecImage.norm)).data).map(_.toDouble)
-  override def spacing = Vector2D(iVecImage.norm.toFloat, jVecImage.norm.toFloat)
-
-  def points = for (j <- (0 until size(1)).view; i <- (0 until size(0)).view) yield anisotropSimTransform(Point2D(i, j))
-
-  val extent = anisotropSimTransform(Point2D(size(0) - 1, size(1) - 1))
->>>>>>> 34c3bbba
-
-object DiscreteImageDomain {
-
-<<<<<<< HEAD
-  trait Create[D <: Dim] {
-    def createImageDomain(origin: Point[D], spacing: Vector[D], size: Index[D]): DiscreteImageDomain[D]
-  }
-
-  implicit object createImageDomain2D extends Create[_2D] {
-    override def createImageDomain(origin: Point[_2D], spacing: Vector[_2D], size: Index[_2D]): DiscreteImageDomain[_2D] = new DiscreteImageDomain2D(origin, spacing, size)
-  }
-  
-  implicit object createImageDomain3D extends Create[_3D] {
-    override def createImageDomain(origin: Point[_3D], spacing: Vector[_3D], size: Index[_3D]): DiscreteImageDomain[_3D] = new DiscreteImageDomain3D(origin, spacing, size)
-  } 
-  implicit object createImageDomain1D extends Create[_1D] {
-    override def createImageDomain(origin: Point[_1D], spacing: Vector[_1D], size: Index[_1D]): DiscreteImageDomain[_1D] = new DiscreteImageDomain1D(origin, spacing, size)
-  }
-
-  def apply[D <: Dim](origin: Point[D], spacing: Vector[D], size: Index[D])(implicit evDim: DimOps[D], evCreateRot: Create[D]) = {
-    evCreateRot.createImageDomain(origin, spacing, size)
-  }
-
-}
-
-=======
-  override def indexToPoint(i: Index[TwoD]) = anisotropSimTransform(Point2D(i(0), i(1)))
-  override def pointToIndex(p: Point[TwoD]) = {
+  override def spacing = Vector(iVecImage.norm.toFloat, jVecImage.norm.toFloat)
+
+  def points = for (j <- (0 until size(1)).toIterator; i <- (0 until size(0)).view) yield anisotropSimTransform(Point(i, j))
+
+  val extent = anisotropSimTransform(Point(size(0) - 1, size(1) - 1))
+
+  override def indexToPoint(i: Index[_2D]) = anisotropSimTransform(Point(i(0), i(1)))
+  override def pointToIndex(p: Point[_2D]) = {
     val t = inverseAnisotropicTransform(p).data.map(_.toInt)
-    Index2D(t(0), t(1))
-  }
-
-  def isInside(pt: Point[TwoD]): Boolean = {
+    Index(t(0), t(1))
+  }
+
+  def indexToLinearIndex(idx: Index[_2D]) = idx(0) + idx(1) * size(0)
+  def linearIndexToIndex(linearIdx: Int) = (Index(linearIdx % size(0), linearIdx / size(0)))
+
+  def isInside(pt: Point[_2D]): Boolean = {
     val invPt = inverseAnisotropicTransform(pt)
     invPt(0) < size(0) && invPt(1) < size(1)
   }
 
 }
 
-case class DiscreteImageDomain3D(size: Index[ThreeD], anisotropSimTransform: AnisotropicSimilarityTransformation3D) extends DiscreteImageDomain[ThreeD] {
+private case class DiscreteImageDomain3D(size: Index[_3D], anisotropSimTransform: AnisotropicSimilarityTransformation[_3D]) extends DiscreteImageDomain[_3D] {
 
   private val inverseAnisotropicTransform = anisotropSimTransform.inverse
 
-  override def origin = anisotropSimTransform(Point3D(0, 0, 0))
-
-  override def spacing = Vector3D(iVecImage.norm.toFloat, jVecImage.norm.toFloat, kVecImage.norm.toFloat)
-
-  private val iVecImage = anisotropSimTransform(Point3D(1, 0, 0)) - anisotropSimTransform(Point3D(0, 0, 0))
-  private val jVecImage = anisotropSimTransform(Point3D(0, 1, 0)) - anisotropSimTransform(Point3D(0, 0, 0)) 
-  private val kVecImage = anisotropSimTransform(Point3D(0, 0, 1)) - anisotropSimTransform(Point3D(0, 0, 0))
+  override def origin = anisotropSimTransform(Point(0, 0, 0))
+
+  override def spacing = Vector(iVecImage.norm.toFloat, jVecImage.norm.toFloat, kVecImage.norm.toFloat)
+
+  private val iVecImage = anisotropSimTransform(Point(1, 0, 0)) - anisotropSimTransform(Point(0, 0, 0))
+  private val jVecImage = anisotropSimTransform(Point(0, 1, 0)) - anisotropSimTransform(Point(0, 0, 0))
+  private val kVecImage = anisotropSimTransform(Point(0, 0, 1)) - anisotropSimTransform(Point(0, 0, 0))
 
   private val nomiVecImage = iVecImage * (1.0 / iVecImage.norm)
   private val nomjVecImage = jVecImage * (1.0 / jVecImage.norm)
@@ -198,52 +124,78 @@
     throw new NotImplementedError(s"DiscreteImageDomain needs to be oriented along the space axis in this version. Image directions : i:${nomiVecImage} j:${nomjVecImage} k:${nomkVecImage}")
 
   val directions = ((iVecImage * (1.0 / iVecImage.norm)).data ++ (jVecImage * (1.0 / jVecImage.norm)).data ++ (kVecImage * (1.0 / kVecImage.norm)).data).map(_.toDouble)
-  val dimTraits = geometry.threeD
-
-  def points = for (k <- (0 until size(2)).view; j <- (0 until size(1)).view; i <- (0 until size(0)).view)
-    yield anisotropSimTransform(Point3D(i, j, k))
-
-  override def indexToPoint(i: Index[ThreeD]) = anisotropSimTransform(Point3D(i(0), i(1), i(2)))
-  override def pointToIndex(p: Point[ThreeD]) = {
+
+  def points = for (k <- (0 until size(2)).toIterator; j <- (0 until size(1)).view; i <- (0 until size(0)).view)
+    yield anisotropSimTransform(Point(i, j, k))
+
+  override def indexToPoint(i: Index[_3D]) = anisotropSimTransform(Point(i(0), i(1), i(2)))
+  override def pointToIndex(p: Point[_3D]) = {
     val t = inverseAnisotropicTransform(p).data.map(_.toInt)
-    Index3D(t(0), t(1), t(2))
-  }
-
-  val extent = anisotropSimTransform(Point3D(size(0) - 1, size(1) - 1, size(2) - 1))
-  def indexToLinearIndex(idx: Index[ThreeD]) = idx(0) + idx(1) * size(0) + idx(2) * size(0) * size(1)
+    Index(t(0), t(1), t(2))
+  }
+
+  val extent = anisotropSimTransform(Point(size(0) - 1, size(1) - 1, size(2) - 1))
+  def indexToLinearIndex(idx: Index[_3D]) = idx(0) + idx(1) * size(0) + idx(2) * size(0) * size(1)
   def linearIndexToIndex(linearIdx: Int) =
-    Index3D(
+    Index(
       linearIdx % (size(0) * size(1)) % size(0),
       linearIdx % (size(0) * size(1)) / size(0),
       linearIdx / (size(0) * size(1)))
 
-  def isInside(pt: Point[ThreeD]): Boolean = {
+  def isInside(pt: Point[_3D]): Boolean = {
     val invPt = inverseAnisotropicTransform(pt)
     invPt(0) < size(0) && invPt(1) < size(1) && invPt(2) < size(2)
   }
-}
-
-object DiscreteImageDomain3D {
-  def apply(origin: Point[ThreeD], spacing: Vector[ThreeD], size: Index[ThreeD]) = {
-
-    val rigidParameters = origin.data ++ Array(0f, 0f, 0f)
-    val anisotropicScalingParmaters = spacing.data
-    val anisotropSimTransform = AnisotropicSimilarityTransformationSpace3D().transformForParameters(DenseVector(rigidParameters ++ anisotropicScalingParmaters))
-    new DiscreteImageDomain3D(size, anisotropSimTransform)
-
-  }
-
-}
-
-object DiscreteImageDomain2D {
-  def apply(origin: Point[TwoD], spacing: Vector[TwoD], size: Index[TwoD]) = {
-    val rigidParameters = origin.data ++ Array(0f)
-    val anisotropicScalingParmaters = spacing.data
-    val anisotropSimTransform = AnisotropicSimilarityTransformationSpace2D().transformForParameters(DenseVector(rigidParameters ++ anisotropicScalingParmaters))
-    new DiscreteImageDomain2D(size, anisotropSimTransform)
-  }
-}
-
-
-
->>>>>>> 34c3bbba
+
+}
+
+object DiscreteImageDomain {
+
+  trait Create[D <: Dim] {
+    def createImageDomain(origin: Point[D], spacing: Vector[D], size: Index[D]): DiscreteImageDomain[D]
+    def createWithTransform(size: Index[D], transform: AnisotropicSimilarityTransformation[D]): DiscreteImageDomain[D]
+  }
+
+  implicit object createImageDomain2D extends Create[_2D] {
+    override def createImageDomain(origin: Point[_2D], spacing: Vector[_2D], size: Index[_2D]): DiscreteImageDomain[_2D] = {
+      val rigidParameters = origin.data ++ Array(0f)
+      val anisotropicScalingParmaters = spacing.data
+      val anisotropSimTransform = AnisotropicSimilarityTransformationSpace[_2D](Point(0, 0)).transformForParameters(DenseVector(rigidParameters ++ anisotropicScalingParmaters))
+       new DiscreteImageDomain2D(size, anisotropSimTransform)      
+    }
+    override def createWithTransform(size: Index[_2D], transform: AnisotropicSimilarityTransformation[_2D]): DiscreteImageDomain[_2D] = new DiscreteImageDomain2D(size, transform)
+  }
+
+  implicit object createImageDomain3D extends Create[_3D] {
+    override def createImageDomain(origin: Point[_3D], spacing: Vector[_3D], size: Index[_3D]): DiscreteImageDomain[_3D] = {
+      val rigidParameters = origin.data ++ Array(0f, 0f, 0f)
+      val anisotropicScalingParmaters = spacing.data
+      val anisotropSimTransform = AnisotropicSimilarityTransformationSpace[_3D](Point(0, 0, 0)).transformForParameters(DenseVector(rigidParameters ++ anisotropicScalingParmaters))
+      new DiscreteImageDomain3D(size, anisotropSimTransform)
+    }
+    override def createWithTransform(size: Index[_3D], transform: AnisotropicSimilarityTransformation[_3D]): DiscreteImageDomain[_3D] = new DiscreteImageDomain3D(size, transform)
+  }
+
+  implicit object createImageDomain1D extends Create[_1D] {
+    override def createImageDomain(origin: Point[_1D], spacing: Vector[_1D], size: Index[_1D]): DiscreteImageDomain[_1D] = new DiscreteImageDomain1D(origin, spacing, size)
+    override def createWithTransform(size: Index[_1D], transform: AnisotropicSimilarityTransformation[_1D]): DiscreteImageDomain[_1D] = {
+      val origin = transform(Point(0))
+      val spacing = transform(Point(1)) - origin
+      new DiscreteImageDomain1D(origin, spacing, size)
+    }
+  }
+
+  def apply[D <: Dim](origin: Point[D], spacing: Vector[D], size: Index[D])(implicit evDim: DimOps[D], evCreateRot: Create[D]) = {
+    evCreateRot.createImageDomain(origin, spacing, size)
+  }
+
+  def apply[D <: Dim](size: Index[D], transform: AnisotropicSimilarityTransformation[D])(implicit evDim: DimOps[D], evCreateRot: Create[D]) = {
+    evCreateRot.createWithTransform(size, transform)
+  }
+
+}
+
+
+
+
+
