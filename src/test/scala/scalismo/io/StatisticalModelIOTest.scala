--- conflicted
+++ resolved
@@ -37,12 +37,8 @@
 
     it("can be written and read again") {
       val statismoFile = new File(
-<<<<<<< HEAD
-        URLDecoder.decode(getClass.getResource("/TetraMeshModel2.h5").getPath,"UTF-8"))
-=======
         URLDecoder.decode(getClass.getResource("/TetraMeshModel2.h5").getPath, "UTF-8")
       )
->>>>>>> 332b823b
       val dummyFile = File.createTempFile("dummy", "h5")
       dummyFile.deleteOnExit()
 
@@ -59,11 +55,7 @@
 
     it("can be written and read again in non-standard location") {
       val statismoFile = new File(
-<<<<<<< HEAD
-        URLDecoder.decode(getClass.getResource("/TetraMeshModel2.h5").getPath), "UTF-8"
-=======
         URLDecoder.decode(getClass.getResource("/TetraMeshModel2.h5").getPath, "UTF-8")
->>>>>>> 332b823b
       )
       val dummyFile = File.createTempFile("dummy", "h5")
       dummyFile.deleteOnExit()
@@ -83,11 +75,7 @@
       import StatismoIO.StatismoVersion.v081
 
       val statismoFile = new File(
-<<<<<<< HEAD
-        URLDecoder.decode(getClass.getResource("/TetraMeshModel2.h5").getPath), "UTF-8")
-=======
         URLDecoder.decode(getClass.getResource("/TetraMeshModel2.h5").getPath, "UTF-8")
->>>>>>> 332b823b
       )
       val dummyFile = File.createTempFile("dummy", "h5")
       dummyFile.deleteOnExit()
